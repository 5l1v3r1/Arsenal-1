"""
    This file describes the various configuration options available for tweaking.
"""

# DATABASE CONNECTION SETTINGS
DB_NAME = 'arsenal_sample'
DB_HOST = 'localhost'
DB_PORT = 27017
DB_USER = None
DB_PASS = None

# DATABASE DOCUMENT SETTINGS
MAX_STR_LEN = 100
MAX_BIGSTR_LEN = 10000

# DATABASE COLLECTION SETTINGS
COLLECTION_ACTIONS = "actions"
COLLECTION_GROUPS = "groups"
COLLECTION_SESSIONS = "sessions"
COLLECTION_SESSION_HISTORIES = "session_histories"
COLLECTION_TARGETS = "targets"

<<<<<<< HEAD
# AGENT SETTINGS
DEFAULT_AGENT_SERVERS = ['http://redteam.com']
DEFAULT_AGENT_INTERVAL = 60
DEFAULT_AGENT_INTERVAL_DELTA = 15
DEFAULT_AGENT_CONFIG_DICT = {}
DEFAULT_SUBSET = 'all'

=======
>>>>>>> bb060d68
# SESSION SETTINGS
SESSION_CHECK_THRESHOLD = 5
SESSION_CHECK_MODIFIER = 1.5
SESSION_STATUSES = {
    'active': 'active',
    'missing': 'missing',
    'inactive': 'inactive'
}

# ACTION SETTINGS
ACTION_STALE_THRESHOLD = 900
ACTION_STATUSES = {
    'queued': 'queued',
    'sent': 'sent',
    'failing': 'failing',
    'failed': 'failed',
    'error': 'error',
    'complete': 'complete',
    'stale': 'stale'
<<<<<<< HEAD
}
ACTION_TYPES = {
    'config': 0,
    'exec': 1,
    'spawn': 2,
    'timed_exec': 3,
    'timed_spawn': 4,
    'upload': 5,
    'download': 6,
    'gather': 7,
    'reset': 999
}
=======
}
>>>>>>> bb060d68
<|MERGE_RESOLUTION|>--- conflicted
+++ resolved
@@ -20,7 +20,6 @@
 COLLECTION_SESSION_HISTORIES = "session_histories"
 COLLECTION_TARGETS = "targets"
 
-<<<<<<< HEAD
 # AGENT SETTINGS
 DEFAULT_AGENT_SERVERS = ['http://redteam.com']
 DEFAULT_AGENT_INTERVAL = 60
@@ -28,8 +27,6 @@
 DEFAULT_AGENT_CONFIG_DICT = {}
 DEFAULT_SUBSET = 'all'
 
-=======
->>>>>>> bb060d68
 # SESSION SETTINGS
 SESSION_CHECK_THRESHOLD = 5
 SESSION_CHECK_MODIFIER = 1.5
@@ -49,8 +46,8 @@
     'error': 'error',
     'complete': 'complete',
     'stale': 'stale'
-<<<<<<< HEAD
 }
+
 ACTION_TYPES = {
     'config': 0,
     'exec': 1,
@@ -61,7 +58,4 @@
     'download': 6,
     'gather': 7,
     'reset': 999
-}
-=======
-}
->>>>>>> bb060d68
+}