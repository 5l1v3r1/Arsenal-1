"""
    This module defines a python object model for the Role and User document
    in the backend MongoDB database.

    Users have API Keys
    API keys have Roles
    Roles have permissions
"""
from mongoengine import Document
from mongoengine.fields import ListField, StringField, BooleanField
<<<<<<< HEAD
import bcrypt
from ..exceptions import InvalidCredentials #, PermissionDenied
=======
from passlib.hash import bcrypt

from .webhook import Webhook

from ..exceptions import InvalidCredentials, RoleException
>>>>>>> 3c6e6967
from ..config import MAX_STR_LEN, MAX_BIGSTR_LEN, API_KEY_SALT
from ..config import COLLECTION_USERS, COLLECTION_ROLES, COLLECTION_APIKEYS

class Role(Document):
    """
    This class represents a role, which consists of a list of API calls that are permitted.
    """
    meta = {
        'collection': COLLECTION_ROLES,
        'indexes': [
            {
                'fields': ['name'],
                'unique': True
            }
        ]
    }
    name = StringField(required=True, null=False, unique=True, max_length=MAX_STR_LEN)
    description = StringField(required=False, max_length=MAX_BIGSTR_LEN)
    allowed_api_calls = ListField(
        StringField(required=True, null=False, max_length=MAX_STR_LEN),
        required=True,
        null=False)
    users = ListField(StringField(required=True, null=False, max_length=MAX_STR_LEN))

    @staticmethod
    def list_roles():
        """
        Return a list of role objects.
        """
        return Role.objects() # pylint: disable=no-member

    @staticmethod
    def get_role(role_name):
        """
        Fetch a role by name.
        """
        return Role.objects.get(name=role_name) # pylint: disable=no-member

    @property
    def document(self):
        """
        This property filters and returns the JSON information for a queried role.
        """
        return {
            'name': self.name,
            'description': self.description,
            'allowed_api_calls': self.allowed_api_calls,
            'users': self.users,
        }

    def add_member(self, username):
        """
        Add a user to this role if it exists.
        """
        user = User.get_user(username)
        if user.username not in self.users: #pylint: disable=unsupported-membership-test
            self.users.append(user.username) # pylint: disable=no-member
            self.save()
        else:
            raise RoleException('User is already a member of this role.')

    def remove_member(self, username):
        """
        Remove a user from this role.
        """
        if username in self.users: #pylint: disable=unsupported-membership-test
            self.users.remove(username) #pylint: disable=no-member
            self.save()
        else:
            raise RoleException('User is not a member of this role.')

    def remove(self):
        """
        Remove this document from the database, and perform any related cleanup.
        """
        self.delete()

class APIKey(Document):
    """
    This class represents an API key.
    It has it's own unique set of permissions, and an owner.
    """
    meta = {
        'collection': COLLECTION_APIKEYS,
        'indexes': [
            {
                'fields': ['key'],
                'unique': True
            }
        ]
    }
    key = StringField(
        required=True,
        null=False,
        unique=True,
        max_length=MAX_BIGSTR_LEN)
    owner = StringField(required=True, null=False, max_length=MAX_STR_LEN)
    allowed_api_calls = ListField(
        StringField(required=True, null=False, max_length=MAX_STR_LEN),
        required=True,
        null=False)

    @staticmethod
    def list_keys(owner):
        """
        List the keys for a user.
        """
        return APIKey.objects(owner=owner) # pylint: disable=no-member

    @staticmethod
    def get_key(key):
        """
        Query for a key from the database.
        """
        return APIKey.objects.get(key=bcrypt.hashpw(key, API_KEY_SALT)) # pylint: disable=no-member

    @property
    def document(self):
        """
        Returns a document for this object. Does not include the API key itself.
        """
        return {
            'owner': self.owner,
            'allowed_api_calls': self.allowed_api_calls,
        }

    def is_permitted(self, api_method):
        """
        Determines if the API key has permissions to execute an API method.
        """
        if api_method in self.allowed_api_calls: # pylint: disable=unsupported-membership-test
            return True
        if '*' in self.allowed_api_calls: # pylint: disable=unsupported-membership-test
            return True
        return False

    def remove(self):
        """
        Remove this document from the database, and perform any related cleanup.
        """
        self.delete()

class User(Document):
    """
    This class represents a User.
    It defines user settings and permissions.
    """
    meta = {
        'collection': COLLECTION_USERS,
        'indexes': [
            {
                'fields': ['username'],
                'unique': True
            }
        ]
    }
    username = StringField(required=True, null=False, unique=True, max_length=MAX_STR_LEN)
    password = StringField(required=True, null=False, unique=True, max_length=MAX_STR_LEN)
    administrator = BooleanField(required=True, null=False, default=False)

    @staticmethod
    def list_users():
        """
        Return a list of user objects.
        """
        return User.objects() # pylint: disable=no-member

    @staticmethod
    def get_user(username):
        """
        Query for a user by username.
        """
        return User.objects.get(username=username) # pylint: disable=no-member

    @property
    def api_keys(self):
        """
        Return a list of all API keys that belong to this user.
        """
        return APIKey.objects(owner=self.username) # pylint: disable=no-member

    @property
    def webhooks(self):
        """
        Return a list of all webhooks owned by this user.
        """
        return Webhook.list_hooks(self.username)

    def document(self, include_roles=False, include_api_calls=True):
        """
        This property filters and returns the JSON information for a queried user.
        """
        resp = {
            'username': self.username,
        }
        if include_roles:
            resp['roles'] = [role.document for role in self.roles]
        if include_api_calls:
            resp['allowed_api_calls'] = self.allowed_api_calls

        return resp

    @property
    def roles(self):
        """
        Return all roles that this user is in.
        """
        return Role.objects(users=self.username) # pylint: disable=no-member

    @staticmethod
    def hash_password(password):
        """
        Returns a hash of a password.
        """
        return bcrypt.hashpw(password, bcrypt.gensalt())

    @property
    def allowed_api_calls(self):
        """
        Return a list of all API methods this user may execute.
        """
        allowed_methods = []
        for role in self.roles:
            allowed_methods += role.allowed_api_calls
        return list(set(allowed_methods))

    def is_permitted(self, api_method):
        """
        Determines if a user is allowed to execute an API call based on the given roles.
        """
        if self.administrator:
            return True

        allowed_methods = self.allowed_api_calls
        if isinstance(allowed_methods, list) and '*' in allowed_methods:
            return True
        if isinstance(allowed_methods, list) and api_method in allowed_methods:
            return True
        return False

    def authenticate(self, password):
        """
        Determines if a user is authenticated given a password.
        Raises an InvalidCredentials exception if the password was incorrect.
        """
        if not bcrypt.checkpw(password, self.password):
            raise InvalidCredentials('Password incorrect.')
        return True

    def update_password(self, current_password, new_password):
        """
        Updates a user's password.
        """
        if self.authenticate(current_password):
            self.password = self.hash_password(new_password)
            self.save()
        return True

    def remove(self):
        """
        Remove this document from the database, and perform any related cleanup.
        """
        for api_key in self.api_keys:
            api_key.remove()

        for webhook in self.webhooks:
            webhook.remove()

        self.delete()<|MERGE_RESOLUTION|>--- conflicted
+++ resolved
@@ -8,16 +8,11 @@
 """
 from mongoengine import Document
 from mongoengine.fields import ListField, StringField, BooleanField
-<<<<<<< HEAD
+
 import bcrypt
-from ..exceptions import InvalidCredentials #, PermissionDenied
-=======
-from passlib.hash import bcrypt
 
 from .webhook import Webhook
-
 from ..exceptions import InvalidCredentials, RoleException
->>>>>>> 3c6e6967
 from ..config import MAX_STR_LEN, MAX_BIGSTR_LEN, API_KEY_SALT
 from ..config import COLLECTION_USERS, COLLECTION_ROLES, COLLECTION_APIKEYS
 
